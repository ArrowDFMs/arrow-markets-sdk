--- conflicted
+++ resolved
@@ -1,20 +1,16 @@
 import { ethers } from "ethers"
 import moment from "moment"
 import arrowsdk from "../src/arrow-sdk"
-<<<<<<< HEAD
 import { UNSUPPORTED_EXPIRATION_ERROR } from "../src/constants"
-import { Version } from "../src/types"
-import { getExpirationTimestamp, isFriday, isValidVersion } from "../src/utilities"
-=======
-import { OptionContract, Ticker, ContractType, OptionOrderParams, OrderType, Version } from "../src/types"
->>>>>>> eb03d77e
+import { ContractType, OptionContract, OptionOrderParams, OrderType, Ticker, Version } from "../src/types"
+import { isFriday } from "../src/utilities"
 
 describe('External API Request Tests', () => {
     test('Computes option chain address', async () => {
         const optionChainAddress = await arrowsdk.computeOptionChainAddress(arrowsdk.Ticker.BTC, '10072022')
         
         expect(typeof(optionChainAddress)).toBe('string')
-        expect(optionChainAddress).toBe('0xa2E6801f836167C57C8562B7870ad276Fa1e7ec5')
+        expect(optionChainAddress).toBe('0x2967bb4fa8e6744E1c9C4131705795A29c00caBB')
     })
 
     test('Expects to get single spot price', async () => {
@@ -45,7 +41,6 @@
         expect(typeof(marketChart.marketCaps[0][1])).toBe('number')
     })
 
-<<<<<<< HEAD
     test('Expects to get current UTC time', async () => {
         const currentTimeUTC = await arrowsdk.getCurrentTimeUTC()
 
@@ -86,7 +81,7 @@
 
     test('Expects UNSUPPORTED_EXPIRATION_ERROR when expiration is not a Friday', async () => {
         await expect(async () => { 
-            await getExpirationTimestamp('10042022'); 
+            await arrowsdk.getExpirationTimestamp('10042022'); 
         }).rejects.toThrowError(UNSUPPORTED_EXPIRATION_ERROR);
     })
 
@@ -100,13 +95,14 @@
     })
 
     test('Expects to determine if version is valid', async () => {
-        const valid = isValidVersion(Version.V3)
-        const invalid = isValidVersion('INVALID' as Version)
+        const valid = arrowsdk.isValidVersion(Version.V3)
+        const invalid = arrowsdk.isValidVersion('INVALID' as Version)
         
         expect(invalid).toBe(false)
         expect(valid).toBe(true)
 
-=======
+    })
+
     test('Excepts to prepare deliver option params', async () => {
          // Option order parameters
          // Dummy testing account
@@ -139,6 +135,5 @@
         const deliverOptionParams = await arrowsdk.prepareDeliverOptionParams(optionOrderParams,Version.V4,wallet)
         
         expect(deliverOptionParams).toBeDefined()
->>>>>>> eb03d77e
     })
 })