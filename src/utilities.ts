/*****************************
 *          IMPORTS          *
 *****************************/

// Packages
import axios from "axios"
import { ethers } from "ethers"
import moment from "moment"

// Types
import {
    Currency,
    DeliverOptionParams,
    GetUnderlierHistoricalPricesResponse,
    OptionOrderParams,
    OrderType,
    Ticker,
    Version
} from "./types"

// Constants
import {
    addresses,
    binanceSymbols,
    bytecodeHashes,
    coingeckoIDs,
    providers,
    quantityScaleFactor,
    secondsPerDay,
    UNSUPPORTED_EXPIRATION_ERROR,
    UNSUPPORTED_VERSION_ERROR
} from "./constants"

// ABIs
import {
    IArrowEvents,
    IArrowRegistry,
    IArrowRouter,
    IERC20Metadata
} from "../abis"

/***************************************
 *      CONTRACT GETTER FUNCTIONS      *
 ***************************************/

/**
 * Get the router contract from Arrow's contract suite.
 *
 * @param version Version of Arrow contract suite with which to interact. Default is V3.
 * @param wallet Wallet with which you want to connect the instance of the router contract. Default is Fuji provider.
 * @returns Local instance of ethers.Contract for the Arrow router contract.
 */
export function getRouterContract(
    version = Version.V3,
    wallet:
        | ethers.providers.Provider
        | ethers.Wallet
        | ethers.Signer = providers.fuji
) {
    if (!isValidVersion(version)) throw UNSUPPORTED_VERSION_ERROR

    const router = new ethers.Contract(
        addresses.fuji.router[version],
        IArrowRouter[version],
        wallet
    )
    return router
}

/**
 * Get the stablecoin contract that is associated with Arrow's contract suite.
 *
 * @param version Version of Arrow contract suite with which to interact. Default is V3.
 * @param wallet Wallet with which you want to connect the instance of the stablecoin contract. Default is Fuji provider.
 * @returns Local instance of ethers.Contract for the stablecoin contract.
 */
export async function getStablecoinContract(
    version = Version.V3,
    wallet:
        | ethers.providers.Provider
        | ethers.Wallet
        | ethers.Signer = providers.fuji
) {
    if (!isValidVersion(version)) throw UNSUPPORTED_VERSION_ERROR

    const stablecoin = new ethers.Contract(
        await getRouterContract(version, wallet).getStablecoinAddress(),
        IERC20Metadata,
        wallet
    )
    return stablecoin
}

/**
 * Get the events contract from Arrow's contract suite.
 *
 * @param version Version of Arrow contract suite with which to interact. Default is V3.
 * @param wallet Wallet with which you want to connect the instance of the Arrow events contract. Default is Fuji provider.
 * @returns Local instance of ethers.Contract for the Arrow events contract.
 */
export async function getEventsContract(
    version = Version.V3,
    wallet:
        | ethers.providers.Provider
        | ethers.Wallet
        | ethers.Signer = providers.fuji
) {
    if (!isValidVersion(version)) throw UNSUPPORTED_VERSION_ERROR

    const events = new ethers.Contract(
        await getRouterContract(version, wallet).getEventsAddress(),
        IArrowEvents[version],
        wallet
    )
    return events
}

/**
 * Get the registry contract from Arrow's registry suite.
 *
 * @param version Version of Arrow contract suite with which to interact. Default is V3.
 * @param wallet Wallet with which you want to connect the instance of the Arrow registry contract. Default is Fuji provider.
 * @returns Local instance of ethers.Contract for the Arrow registry contract.
 */
export async function getRegistryContract(
    version = Version.V3,
    wallet:
        | ethers.providers.Provider
        | ethers.Wallet
        | ethers.Signer = providers.fuji
) {
    if (!isValidVersion(version)) throw UNSUPPORTED_VERSION_ERROR

    const registry = new ethers.Contract(
        await getRouterContract(version, wallet).getRegistryAddress(),
        IArrowRegistry[version],
        wallet
    )
    return registry
}

/****************************************
 *           HELPER FUNCTIONS           *
 ****************************************/

/**
 * Get the current price (in USD) of an underlying asset from Binance or CryptoWatch.
 * If there is a specific timeout code in the return from Binance, try on CryptoWatch.
 * Throw custom error if there is some issue getting the spot price.
 * 
 * @param ticker Ticker of the underlying asset.
 * @returns Spot price of underlying asset specified by ticker.
 */
export async function getUnderlierSpotPrice(ticker: Ticker) {
    // Using Binance API to get latest price
    const binanceResponse = await axios.get(
        `https://api.binance.com/api/v3/ticker/price?symbol=${binanceSymbols[ticker]}`
    )

    // If Binance tells us we have been making too many requests, use Cryptowatch
    if ("code" in binanceResponse && binanceResponse["data"]["code"] == -1003) {
        // Use CryptoWatch API to get latest price
        const cryptowatchResponse = await axios.get(
            `https://api.cryptowat.ch/markets/binance/${binanceSymbols[ticker]}/price`
        )

        try {
            return parseFloat(cryptowatchResponse["data"]["result"]["price"])
        } catch {
            throw Error("Could not retrieve underlying spot price from Cryptowatch.")
        }
    } else {
        try {
            return parseFloat(binanceResponse["data"]["price"])
        } catch {
            throw Error("Could not retrieve underlying spot price from Binance.")
        }
    }
}

/**
 * Get the price history for the underlying asset using CoinGecko.
 * 
 * @param ticker Ticker of underlying asset.
 * @param days Number of days worth of historical data to get from CoinGecko. Default is 84 days to match the API.
 * @param currency Currency to which we wish to convert the value. Default is USD to match the API.
 * @returns Price history of the underlying asset as an array of numbers (floats).
 */
export async function getUnderlierPriceHistory(
    ticker: Ticker,
    days = 84,
    currency = Currency.USD
) {
    const underlierID = coingeckoIDs[ticker]

    const {
        data: {
            market_caps,
            prices
        }
    } = await axios.get<GetUnderlierHistoricalPricesResponse>(
        `https://api.coingecko.com/api/v3/coins/${underlierID}/market_chart`,
        {
            headers: {
                "Content-Type": "application/json",
                Accept: "application/json"
            },
            params: {
                days,
                vs_currency: currency
            }
        }
    )

    const priceHistory = prices.map((entry) => entry[1])

<<<<<<< HEAD
    return {priceHistory, marketCaps: market_caps}
=======
    return { priceHistory, marketCaps }
>>>>>>> d7a92e6d
}

/**
 * Get the spot and historical prices for the underlying asset using CoinGecko.
 * 
 * @param ticker Ticker of underlying asset.
 * @param days Number of days worth of historical data to get from CoinGecko. Default is 84 days to match the API.
 * @param currency Currency to which we wish to convert the value. Default is USD to match the API.
 * @returns JSON object that contains the spot and historical prices of the underlying asset.
 */
export async function getUnderlierPriceAndHistory(
    ticker: Ticker,
    days = 84,
    currency = Currency.USD
) {
    const spotPrice = await getUnderlierSpotPrice(ticker)
    const { priceHistory, marketCaps } = await getUnderlierPriceHistory(ticker, days, currency)

    return {
        spotPrice,
        priceHistory,
        marketCaps
    }
}

/**
 * Helper function that can be used to check if a version is valid.
 *
 * @param version Type of Version enum.
 * @returns True if version is valid, else false.
 */
export function isValidVersion(version: Version): boolean {
    return Object.values(Version).includes(version)
}

/**
 * Get readable timestamp from millisecond timestamp.
 *
 * @param millisTimestamp Millisecond timestamp in UTC. For example, 1654848000000 for Jun 10 2022 08:00:00.
 * @returns Readable timestamp in the "MMDDYYYY" format.
 */
export function getReadableTimestamp(millisTimestamp: number) {
    return moment.utc(millisTimestamp).format("MMDDYYYY")
}

/**
 * Get current time in UTC.
 *
 * @returns Object that contains a moment object & unix, millisecond, and readable timestamp representations of the current time.
 */
export function getCurrentTimeUTC() {
    const currentTime = moment.utc()
    const utcMillisecondTimestamp = currentTime.valueOf()

    return {
        momentTimestamp: currentTime,
        unixTimestamp: currentTime.unix(),
        millisTimestamp: utcMillisecondTimestamp,
        readableTimestamp: getReadableTimestamp(utcMillisecondTimestamp)
    }
}

/**
 * Get unix, millisecond, and readable UTC timestamps from millisecond timestamp in any other time zone.
 *
 * @param millisTimestamp Millisecond timestamp in UTC. For example, 1654848000000 for Jun 10 2022 08:00:00.
 * @returns JSON object that contains a moment object as well as unix, millisecond, and readable UTC timestamp representations of millisTimestamp.
 */
export function getTimeUTC(millisTimestamp: number) {
    const time = moment.utc(millisTimestamp)
    const utcMillisecondTimestamp = time.valueOf()

    return {
        momentTimestamp: time,
        unixTimestamp: time.unix(),
        millisTimestamp: utcMillisecondTimestamp,
        readableTimestamp: getReadableTimestamp(utcMillisecondTimestamp)
    }
}

/**
 * Get unix and millisecond timestamps from readable expiration. This works for any readable timestamp, not just expirations.
 *
 * @param readableExpiration Readable timestamp in the "MMDDYYYY" format.
 * @returns JSON object that contains a moment object as well as unix and millisecond timestamp representations of the readable timestamp.
 */
export function getExpirationTimestamp(readableExpiration: string): Record<string, any> {
    const expiration = moment.utc(readableExpiration, "MMDDYYYY").set("hour", 8)
    if (!isFriday(expiration.unix())) throw UNSUPPORTED_EXPIRATION_ERROR

    return {
        momentTimestamp: expiration,
        unixTimestamp: expiration.unix(),
        millisTimestamp: expiration.valueOf()
    }
}

/**
 * Checks if a UNIX timestamp is a Friday (specifically, in the timezone from which the timestamp came).
 *
 * @param unixTimestamp UNIX timestamp.
 * @returns True if is a Friday, else returns False.
 */
export function isFriday(unixTimestamp: number): boolean {
    const dayOfTheWeek =
        (Math.floor(unixTimestamp / secondsPerDay) + 4) % 7
    return dayOfTheWeek === 5
}

/**
 * Compute address of on-chain option chain contract using CREATE2 functionality.
 *
 * @param ticker Ticker of the underlying asset.
 * @param readableExpiration Readable expiration in the "MMDDYYYY" format.
 * @param version Version of Arrow contract suite with which to interact. Default is V3.
 * @param wallet Wallet with which you want to connect the instance of the Arrow registry contract. Default is Fuji provider.
 * @returns Address of the option chain corresponding to the passed ticker and expiration.
 */
export async function computeOptionChainAddress(
    ticker: Ticker,
    readableExpiration: string,
    version = Version.V3,
    wallet:
        | ethers.providers.Provider
        | ethers.Wallet
        | ethers.Signer = providers.fuji
): Promise<string> {
    // Get chain factory contract address from router
    const router = getRouterContract(version, wallet)

    let optionChainFactoryAddress = undefined
    switch (version) {
        case Version.V3:
        case Version.COMPETITION:
            optionChainFactoryAddress = await router.getOptionChainFactoryAddress()
            break
        default:
            throw UNSUPPORTED_VERSION_ERROR // Never reached because of the check in `getRouterContract`
    }

    // Build salt for CREATE2
    const salt = ethers.utils.solidityKeccak256(
        ["address", "string", "uint256"],
        [optionChainFactoryAddress, ticker, readableExpiration]
    )

    // Compute option chain proxy address using CREATE2
    const optionChainAddress = ethers.utils.getCreate2Address(
        optionChainFactoryAddress,
        salt,
        bytecodeHashes.ArrowOptionChainProxy[version]
    )

    return optionChainAddress
}

/**
 * Help construct DeliverOptionParams object that can be passed to the Arrow API to submit an option order.
 *
 * @param optionOrderParams Object containing parameters necesssary in computing parameters for submitting an option order.
 * @param version Version of Arrow contract suite with which to interact. Default is V3.
 * @param wallet Wallet with which you want to submit the option order.
 * @returns JSON that contains the variables necessary in completing the option order.
 */
export async function prepareDeliverOptionParams(
    optionOrderParams: OptionOrderParams,
    version = Version.V3,
    wallet: ethers.Wallet | ethers.Signer
): Promise<DeliverOptionParams> {
    // Get stablecoin decimals
    const stablecoinDecimals = await (
        await getStablecoinContract(version, wallet)
    ).decimals()

    // Define scope for variables
    const thresholdPrice = ethers.utils.parseUnits(
        optionOrderParams.thresholdPrice!.toString(),
        stablecoinDecimals
    )
    const unixExpiration = getExpirationTimestamp(
        optionOrderParams.expiration
    ).unixTimestamp
    const strikes = optionOrderParams.strike.map(
        (strike) => strike.toFixed(2)
    )
    const bigNumberStrike = strikes.map((strike) =>
        ethers.utils.parseUnits(strike, stablecoinDecimals)
    )
    const formattedStrike = strikes.join("|")

    let intQuantity = undefined
    switch (version) {
        case Version.V3:
            intQuantity = optionOrderParams.quantity!

            break
        case Version.COMPETITION:
            intQuantity = optionOrderParams.quantity! * quantityScaleFactor            

            break
        default:
            throw UNSUPPORTED_VERSION_ERROR // Never reached because of the check in `getStablecoinContract`
    }

    // Hash and sign the option order parameters for on-chain verification
    const hashedValues = ethers.utils.solidityKeccak256(
        [
            "bool",       // buyFlag - Boolean to indicate whether this is a buy (true) or sell (false).
            "string",     // ticker - String to indicate a particular asset ("AVAX", "ETH", or "BTC").
            "uint256",    // expiration - Date in Unix timestamp. Must be 8:00 AM UTC (e.g. 1643097600 for January 25th, 2022).
            "uint256",    // readableExpiration - Date in "MMDDYYYY" format (e.g. "01252022" for January 25th, 2022).
            "uint256[2]", // strike - Ethers BigNumber versions of the strikes in terms of the stablecoin's decimals (e.g. [ethers.utils.parseUnits(strike, await usdc_e.decimals()), ethers.BigNumber.from(0)]).
            "string",     // decimalStrike - String version of the strike that includes the decimal places (e.g. "12.25").
            "uint256",    // contractType - 0 for call, 1 for put, 2 for call spread, and 3 for put spread.
            "uint256",    // quantity - Integer number of contracts desired in the order. Has to be scaled by supported decimals (10**2).
            "uint256"     // thresholdPrice - Indication of the price the user is willing to pay (e.g. ethers.utils.parseUnits(priceWillingToPay, await usdc_e.decimals()).toString()).
        ],
        [
            optionOrderParams.orderType === OrderType.LONG_OPEN,
            optionOrderParams.ticker,
            unixExpiration,
            optionOrderParams.expiration,
            bigNumberStrike,
            formattedStrike,
            optionOrderParams.contractType,
            intQuantity,
            thresholdPrice
        ]
    )
    const signature = await wallet.signMessage(
        ethers.utils.arrayify(hashedValues)
    ) // Note that we are signing a message, not a transaction

    const value = optionOrderParams.thresholdPrice! * optionOrderParams.quantity!

    const amountToApprove = ethers.BigNumber.from(
        ethers.utils.parseUnits(value.toString(), stablecoinDecimals)
    )

    return {
        hashedValues,
        signature,
        amountToApprove,
        ...optionOrderParams,
        unixExpiration,
        formattedStrike,
        bigNumberStrike,
        bigNumberThresholdPrice: thresholdPrice
    }
}<|MERGE_RESOLUTION|>--- conflicted
+++ resolved
@@ -214,11 +214,7 @@
 
     const priceHistory = prices.map((entry) => entry[1])
 
-<<<<<<< HEAD
     return {priceHistory, marketCaps: market_caps}
-=======
-    return { priceHistory, marketCaps }
->>>>>>> d7a92e6d
 }
 
 /**
